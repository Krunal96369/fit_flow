name: new_fit_flow
description: "A new Flutter project."
# The following line prevents the package from being accidentally published to
# pub.dev using `flutter pub publish`. This is preferred for private packages.
publish_to: 'none' # Remove this line if you wish to publish to pub.dev

# The following defines the version and build number for your application.
# A version number is three numbers separated by dots, like 1.2.43
# followed by an optional build number separated by a +.
# Both the version and the builder number may be overridden in flutter
# build by specifying --build-name and --build-number, respectively.
# In Android, build-name is used as versionName while build-number used as versionCode.
# Read more about Android versioning at https://developer.android.com/studio/publish/versioning
# In iOS, build-name is used as CFBundleShortVersionString while build-number is used as CFBundleVersion.
# Read more about iOS versioning at
# https://developer.apple.com/library/archive/documentation/General/Reference/InfoPlistKeyReference/Articles/CoreFoundationKeys.html
# In Windows, build-name is used as the major, minor, and patch parts
# of the product and file versions while build-number is used as the build suffix.
version: 1.0.0+1

environment:
  sdk: '>=3.3.2 <4.0.0'

# Dependencies specify other packages that your package needs in order to work.
# To automatically upgrade your package dependencies to the latest versions
# consider running `flutter pub upgrade --major-versions`. Alternatively,
# dependencies can be manually updated by changing the version numbers below to
# the latest version available on pub.dev. To see which dependencies have newer
# versions available, run `flutter pub outdated`.
dependencies:
  flutter:
    sdk: flutter
  flutter_localizations:
    sdk: flutter

  # Environment Variables
  flutter_dotenv: ^5.1.0

  # Firebase
  firebase_core: ^3.13.0
  firebase_auth: ^5.5.2
  cloud_firestore: ^5.6.6
  firebase_storage: ^12.4.5
  firebase_remote_config: ^5.4.3
  cloud_functions: ^5.4.0

  # State Management
  flutter_riverpod: ^2.4.10

  # Navigation
  go_router: ^14.8.1

  # UI/UX
  fl_chart: ^0.70.2
  dynamic_color: ^1.6.9
  mobile_scanner: ^6.0.7
  intl_phone_field: ^3.2.0
  cupertino_icons: ^1.0.6

  # Data Storage
  hive: ^2.2.3
  hive_flutter: ^1.1.0
  sqflite: ^2.3.0
  shared_preferences: ^2.2.2
  path_provider: ^2.1.2

  # Network
  connectivity_plus: ^6.1.3
  google_sign_in: ^6.1.6
  http: ^1.1.2

  # Health Data
  health: ^12.1.0

  # Export/Share
  share_plus: ^10.1.4
  csv: ^6.0.0
  pdf: ^3.10.7

  # Utilities
  intl: ^0.19.0
  uuid: ^4.2.2
  path: ^1.8.3
  crypto: ^3.0.3
  rxdart: ^0.28.0
  flutter_local_notifications: ^19.0.0
  package_info_plus: ^8.3.0
<<<<<<< HEAD
  local_auth: ^2.3.0
  json_annotation: ^4.9.0
  freezed_annotation: ^2.4.1
  url_launcher: ^6.3.1
  collection: ^1.18.0
  meta: ^1.12.0
=======
  lottie: ^3.3.1
  flutter_launcher_icons: ^0.14.3
  permission_handler: ^12.0.0+1
>>>>>>> b42816e4

dev_dependencies:
  flutter_test:
    sdk: flutter

  # The "flutter_lints" package below contains a set of recommended lints to
  # encourage good coding practices. The lint set provided by the package is
  # activated in the `analysis_options.yaml` file located at the root of your
  # package. See that file for information about deactivating specific lint
  # rules and activating additional ones.
  flutter_lints: ^5.0.0
  hive_generator: ^2.0.1
  build_runner: ^2.4.15
  mockito: ^5.4.2
  firebase_core_platform_interface: ^5.4.0
  freezed: ^2.4.5
  json_serializable: ^6.7.1

# For information on the generic Dart part of this file, see the
# following page: https://dart.dev/tools/pub/pubspec

# The following section is specific to Flutter packages.
flutter:

  # The following line ensures that the Material Icons font is
  # included with your application, so that you can use the icons in
  # the material Icons class.
  uses-material-design: true

  # To add assets to your application, add an assets section, like this:
<<<<<<< HEAD
  # assets:
=======
  assets:
    - assets/images/
    - assets/animations/

>>>>>>> b42816e4
  # An image asset can refer to one or more resolution-specific "variants", see
  # https://flutter.dev/assets-and-images/#resolution-aware

  # For details regarding adding assets from package dependencies, see
  # https://flutter.dev/assets-and-images/#from-packages

  # To add custom fonts to your application, add a fonts section here,
  # in this "flutter" section. Each entry in this list should have a
  # "family" key with the font family name, and a "fonts" key with a
  # list giving the asset and other descriptors for the font. For
  # example:
  # fonts:
  #   - family: Schyler
  #     fonts:
  #       - asset: fonts/Schyler-Regular.ttf
  #       - asset: fonts/Schyler-Italic.ttf
  #         style: italic
  #   - family: Trajan Pro
  #     fonts:
  #       - asset: fonts/TrajanPro.ttf
  #       - asset: fonts/TrajanPro_Bold.ttf
  #         weight: 700
  #
  # For details regarding fonts from package dependencies,
  # see https://flutter.dev/fonts/#from-packages<|MERGE_RESOLUTION|>--- conflicted
+++ resolved
@@ -85,18 +85,15 @@
   rxdart: ^0.28.0
   flutter_local_notifications: ^19.0.0
   package_info_plus: ^8.3.0
-<<<<<<< HEAD
   local_auth: ^2.3.0
   json_annotation: ^4.9.0
   freezed_annotation: ^2.4.1
   url_launcher: ^6.3.1
   collection: ^1.18.0
   meta: ^1.12.0
-=======
   lottie: ^3.3.1
   flutter_launcher_icons: ^0.14.3
   permission_handler: ^12.0.0+1
->>>>>>> b42816e4
 
 dev_dependencies:
   flutter_test:
@@ -127,14 +124,9 @@
   uses-material-design: true
 
   # To add assets to your application, add an assets section, like this:
-<<<<<<< HEAD
-  # assets:
-=======
   assets:
     - assets/images/
-    - assets/animations/
 
->>>>>>> b42816e4
   # An image asset can refer to one or more resolution-specific "variants", see
   # https://flutter.dev/assets-and-images/#resolution-aware
 
